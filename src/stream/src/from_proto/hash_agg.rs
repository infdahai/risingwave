--- conflicted
+++ resolved
@@ -76,17 +76,7 @@
         let keyspace = node
             .internal_tables
             .iter()
-<<<<<<< HEAD
-            .map(|table| {
-                Keyspace::table_root_with_vnodes(
-                    store.clone(),
-                    &TableId::new(table.id),
-                    (*params.vnode_bitmap).clone(),
-                )
-            })
-=======
-            .map(|&table_id| Keyspace::table_root(store.clone(), &TableId::new(table_id)))
->>>>>>> 46d5477f
+            .map(|table| Keyspace::table_root(store.clone(), &TableId::new(table.id)))
             .collect();
         let input = params.input.remove(0);
         let keys = key_indices
