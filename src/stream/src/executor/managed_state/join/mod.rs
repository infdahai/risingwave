--- conflicted
+++ resolved
@@ -193,57 +193,38 @@
     }
 
     /// Returns a mutable reference to the value of the key in the memory, if does not exist, look
-<<<<<<< HEAD
     /// up in remote storage and return. If not exist in remote storage, a
     /// `JoinEntryState` with empty cache will be returned.
-    #[allow(dead_code)]
-    pub async fn get<'a>(&'a mut self, key: &K) -> Option<&'a HashValueType> {
-        let state = self.inner.get(key);
-        // TODO: we should probably implement a entry function for `LruCache`
-        match state {
-            Some(_) => self.inner.get(key),
-            None => {
-                let remote_state = self.fetch_cached_state(key).await.unwrap();
-                self.inner.put(key.clone(), remote_state);
-                self.inner.get(key)
-            }
-        }
-    }
-=======
-    /// up in remote storage and return, if still not exist, return None.
     // #[allow(dead_code)]
-    // pub async fn get<'a, 'b>(&'a mut self, key: &'b K) -> Option<&'a HashValueType<S>> {
+    // pub async fn get<'a>(&'a mut self, key: &K) -> Option<&'a HashValueType> {
     //     let state = self.inner.get(key);
     //     // TODO: we should probably implement a entry function for `LruCache`
     //     match state {
     //         Some(_) => self.inner.get(key),
     //         None => {
     //             let remote_state = self.fetch_cached_state(key).await.unwrap();
-    //             remote_state.map(|rv| {
-    //                 self.inner.put(key.clone(), rv);
-    //                 self.inner.get(key).unwrap()
-    //             })
+    //             self.inner.put(key.clone(), remote_state);
+    //             self.inner.get(key)
     //         }
     //     }
     // }
->>>>>>> 006a13eb
 
     /// Returns a mutable reference to the value of the key in the memory, if does not exist, look
     /// up in remote storage and return. If not exist in remote storage, a
     /// `JoinEntryState` with empty cache will be returned.
-    #[allow(dead_code)]
-    pub async fn get_mut<'a>(&'a mut self, key: &'a K) -> Option<&'a mut HashValueType> {
-        let state = self.inner.get(key);
-        // TODO: we should probably implement a entry function for `LruCache`
-        match state {
-            Some(_) => self.inner.get_mut(key),
-            None => {
-                let remote_state = self.fetch_cached_state(key).await.unwrap();
-                self.inner.put(key.clone(), remote_state);
-                self.inner.get_mut(key)
-            }
-        }
-    }
+    // #[allow(dead_code)]
+    // pub async fn get_mut<'a>(&'a mut self, key: &'a K) -> Option<&'a mut HashValueType> {
+    //     let state = self.inner.get(key);
+    //     // TODO: we should probably implement a entry function for `LruCache`
+    //     match state {
+    //         Some(_) => self.inner.get_mut(key),
+    //         None => {
+    //             let remote_state = self.fetch_cached_state(key).await.unwrap();
+    //             self.inner.put(key.clone(), remote_state);
+    //             self.inner.get_mut(key)
+    //         }
+    //     }
+    // }
 
     /// Remove the key in the memory, returning the value at the key if the
     /// key was previously in the map. If does not exist, look
