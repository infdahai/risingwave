--- conflicted
+++ resolved
@@ -14,6 +14,7 @@
 use std::borrow::Cow;
 use std::cmp::Ordering;
 use std::collections::btree_map::Range;
+use std::marker::PhantomData;
 use std::ops::Bound::{Excluded, Included, Unbounded};
 use std::ops::{Bound, Index, RangeBounds};
 use std::sync::Arc;
@@ -121,7 +122,6 @@
     pub fn update(&mut self, old_value: Row, new_value: Row) -> StorageResult<()> {
         let pk = old_value.by_indices(&self.pk_indices);
         debug_assert_eq!(pk, new_value.by_indices(&self.pk_indices));
-        assert_eq!(self.order_types.len(), pk.size());
         let pk_bytes = serialize_pk(&pk, self.cell_based_table.pk_serializer.as_ref().unwrap());
         self.mem_table.update(pk_bytes, old_value, new_value)?;
         Ok(())
@@ -142,29 +142,39 @@
             .await?;
         Ok(())
     }
-
-    /// This function scans rows from the relational table.
-<<<<<<< HEAD
-    pub fn iter(&self, epoch: u64) -> StorageResult<impl RowStream<'_>> {
-        let cell_based_bounds = (Unbounded, Unbounded);
-=======
-    pub async fn iter(&self, epoch: u64) -> StorageResult<impl RowStream<'_>> {
-        let cell_based_bounds = range_of_prefix(self.keyspace.key());
->>>>>>> d66b3472
-        let mem_table_bounds: (Bound<Vec<u8>>, Bound<Vec<u8>>) = (Unbounded, Unbounded);
-        let mem_table_iter = self.mem_table.buffer.range(mem_table_bounds);
-        Ok(StateTableRowIter::new(
+}
+
+/// Iterator functions.
+impl<S: StateStore> StateTable<S> {
+    async fn iter_with_encoded_key_bounds<R>(
+        &self,
+        encoded_key_bounds: R,
+        epoch: u64,
+    ) -> StorageResult<impl RowStream<'_>>
+    where
+        R: RangeBounds<Vec<u8>> + Send + Clone + 'static,
+    {
+        let cell_based_table_iter = CellBasedTableStreamingIter::new_with_bounds(
             &self.keyspace,
             self.column_mapping.clone(),
-            mem_table_iter,
-            cell_based_bounds,
+            encoded_key_bounds.clone(),
             epoch,
         )
-        .into_stream())
+        .await?
+        .into_stream();
+
+        let mem_table_iter = self.mem_table.buffer.range(encoded_key_bounds);
+
+        Ok(StateTableRowIter::new(mem_table_iter, cell_based_table_iter).into_stream())
+    }
+
+    /// This function scans rows from the relational table.
+    pub async fn iter(&self, epoch: u64) -> StorageResult<impl RowStream<'_>> {
+        self.iter_with_pk_bounds::<_, Row>(.., epoch).await
     }
 
     /// This function scans rows from the relational table with specific `pk_bounds`.
-    pub fn iter_with_pk_bounds<R, B>(
+    pub async fn iter_with_pk_bounds<R, B>(
         &self,
         pk_bounds: R,
         epoch: u64,
@@ -173,154 +183,61 @@
         R: RangeBounds<B> + Send + Clone + 'static,
         B: AsRef<Row> + Send + Clone + 'static,
     {
-        let pk_serializer = self
-            .cell_based_table
-            .pk_serializer
-            .as_ref()
-            .expect("pk_serializer is None");
-        let cell_based_start_key = match pk_bounds.start_bound() {
-            Included(k) => Included(
-                self.keyspace
-                    .prefixed_key(&serialize_pk(k.as_ref(), pk_serializer)),
-            ),
-            Excluded(k) => Excluded(
-                self.keyspace
-                    .prefixed_key(&serialize_pk(k.as_ref(), pk_serializer)),
-            ),
-            Unbounded => Unbounded,
-        };
-        let cell_based_end_key = match pk_bounds.end_bound() {
-            Included(k) => Included(
-                self.keyspace
-                    .prefixed_key(&serialize_pk(k.as_ref(), pk_serializer)),
-            ),
-            Excluded(k) => Excluded(
-                self.keyspace
-                    .prefixed_key(&serialize_pk(k.as_ref(), pk_serializer)),
-            ),
-            Unbounded => Unbounded,
-        };
-        let cell_based_bounds = (cell_based_start_key, cell_based_end_key);
-
-        let mem_table_start_key = match pk_bounds.start_bound() {
-            Included(k) => Included(serialize_pk(k.as_ref(), pk_serializer)),
-            Excluded(k) => Excluded(serialize_pk(k.as_ref(), pk_serializer)),
-            Unbounded => Unbounded,
-        };
-        let mem_table_end_key = match pk_bounds.end_bound() {
-            Included(k) => Included(serialize_pk(k.as_ref(), pk_serializer)),
-            Excluded(k) => Excluded(serialize_pk(k.as_ref(), pk_serializer)),
-            Unbounded => Unbounded,
-        };
-        let mem_table_bounds = (mem_table_start_key, mem_table_end_key);
-        let mem_table_iter = self.mem_table.buffer.range(mem_table_bounds);
-        Ok(StateTableRowIter::new(
-            &self.keyspace,
-            self.column_mapping.clone(),
-            mem_table_iter,
-            cell_based_bounds,
-            epoch,
-        )
-        .into_stream())
+        let pk_serializer = self.cell_based_table.pk_serializer.as_ref();
+
+        let encoded_start_key = pk_bounds
+            .start_bound()
+            .map(|pk| serialize_pk(pk.as_ref(), pk_serializer.unwrap()));
+        let encoded_end_key = pk_bounds
+            .end_bound()
+            .map(|pk| serialize_pk(pk.as_ref(), pk_serializer.unwrap()));
+        let encoded_key_bounds = (encoded_start_key, encoded_end_key);
+
+        self.iter_with_encoded_key_bounds(encoded_key_bounds, epoch)
+            .await
     }
 
     /// This function scans rows from the relational table with specific `pk_prefix`.
-    pub fn iter_with_pk_prefix(
+    pub async fn iter_with_pk_prefix(
         &self,
-<<<<<<< HEAD
-        pk_prefix: Option<&Row>,
+        pk_prefix: &Row,
         epoch: u64,
     ) -> StorageResult<impl RowStream<'_>> {
-        if let Some(pk_prefix) = pk_prefix.as_ref() {
-            let pk_serializer = self
+        let pk_serializer = self
                 .cell_based_table
                 .pk_serializer
                 .clone()
                 .expect("pk_serializer is None");
             let order_types = &pk_serializer.into_order_types()[0..pk_prefix.size()];
             let prefix_serializer = OrderedRowSerializer::new(order_types.into());
-            let key_bytes = serialize_pk(pk_prefix, &prefix_serializer);
-            let start_key_with_prefix = self.keyspace.prefixed_key(&key_bytes);
-            let cell_based_bounds = (
-                Included(start_key_with_prefix.clone()),
-                Excluded(next_key(start_key_with_prefix.as_slice())),
-            );
-
-            let mem_table_bounds = (
-                Included(key_bytes.clone()),
-                Excluded(next_key(key_bytes.as_slice())),
-            );
-            let mem_table_iter = self.mem_table.buffer.range(mem_table_bounds);
-            Ok(StateTableRowIter::new(
-                &self.keyspace,
-                self.column_mapping.clone(),
-                mem_table_iter,
-                cell_based_bounds,
-                epoch,
-            )
-            .into_stream())
-        } else {
-            let cell_based_bounds = (Unbounded, Unbounded);
-            let mem_table_bounds: (Bound<Vec<u8>>, Bound<Vec<u8>>) = (Unbounded, Unbounded);
-            let mem_table_iter = self.mem_table.buffer.range(mem_table_bounds);
-            Ok(StateTableRowIter::new(
-                &self.keyspace,
-                self.column_mapping.clone(),
-                mem_table_iter,
-                cell_based_bounds,
-                epoch,
-            )
-            .into_stream())
-        }
-=======
-        pk_prefix: &Row,
-        prefix_serializer: OrderedRowSerializer,
-        epoch: u64,
-    ) -> StorageResult<impl RowStream<'_>> {
-        let key_bytes = serialize_pk(pk_prefix, &prefix_serializer);
-        let start_key_with_prefix = self.keyspace.prefixed_key(&key_bytes);
-        let cell_based_bounds = range_of_prefix(&start_key_with_prefix);
-
-        let mem_table_bounds = range_of_prefix(&key_bytes);
-        let mem_table_iter = self.mem_table.buffer.range(mem_table_bounds);
-        Ok(StateTableRowIter::new(
-            &self.keyspace,
-            self.column_mapping.clone(),
-            mem_table_iter,
-            cell_based_bounds,
-            epoch,
-        )
-        .into_stream())
->>>>>>> d66b3472
+        let encoded_start_key = serialize_pk(pk_prefix, &prefix_serializer);
+        let encoded_key_bounds = range_of_prefix(&encoded_start_key);
+
+        self.iter_with_encoded_key_bounds(encoded_key_bounds, epoch)
+            .await
     }
 }
 
 pub trait RowStream<'a> = Stream<Item = StorageResult<Cow<'a, Row>>>;
 
-struct StateTableRowIter<'a, S: StateStore, R> {
-    keyspace: &'a Keyspace<S>,
-    table_descs: Arc<ColumnDescMapping>,
-    mem_table_iter: Range<'a, Vec<u8>, RowOp>,
-    cell_based_bounds: R,
-    epoch: u64,
+struct StateTableRowIter<'a, M, C> {
+    mem_table_iter: M,
+    cell_based_table_iter: C,
+    _phantom: PhantomData<&'a ()>,
 }
 
 /// `StateTableRowIter` is able to read the just written data (uncommited data).
 /// It will merge the result of `mem_table_iter` and `cell_based_streaming_iter`.
-impl<'a, S: StateStore, R: RangeBounds<Vec<u8>> + Send> StateTableRowIter<'a, S, R> {
-    pub fn new(
-        keyspace: &'a Keyspace<S>,
-        table_descs: Arc<ColumnDescMapping>,
-        mem_table_iter: Range<'a, Vec<u8>, RowOp>,
-        cell_based_bounds: R,
-        epoch: u64,
-    ) -> Self {
+impl<'a, M, C> StateTableRowIter<'a, M, C>
+where
+    M: Iterator<Item = (&'a Vec<u8>, &'a RowOp)>,
+    C: Stream<Item = StorageResult<(Vec<u8>, Row)>>,
+{
+    fn new(mem_table_iter: M, cell_based_table_iter: C) -> Self {
         Self {
-            keyspace,
-            table_descs,
             mem_table_iter,
-            cell_based_bounds,
-            epoch,
+            cell_based_table_iter,
+            _phantom: PhantomData,
         }
     }
 
@@ -329,19 +246,9 @@
     /// (Included(prefix),Excluded(next_key(prefix))), all kv pairs within corresponding prefix will
     /// be scanned. If a record exist in both `cell_based_table` and `mem_table`, result
     /// `mem_table` is returned according to the operation(RowOp) on it.
-
     #[try_stream(ok = Cow<'a, Row>, error = StorageError)]
     async fn into_stream(self) {
-        let cell_based_table_iter: futures::stream::Peekable<_> =
-            CellBasedTableStreamingIter::new_with_bounds(
-                self.keyspace,
-                self.table_descs,
-                self.cell_based_bounds,
-                self.epoch,
-            )
-            .await?
-            .into_stream()
-            .peekable();
+        let cell_based_table_iter = self.cell_based_table_iter.peekable();
         pin_mut!(cell_based_table_iter);
 
         let mut mem_table_iter = self.mem_table_iter.peekable();
