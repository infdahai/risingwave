--- conflicted
+++ resolved
@@ -14,15 +14,8 @@
 
 use std::borrow::Cow;
 use std::cmp::Ordering;
-<<<<<<< HEAD
-use std::collections::btree_map::Range;
-use std::marker::PhantomData;
-use std::ops::Bound::{Excluded, Included, Unbounded};
-use std::ops::{Bound, Index, RangeBounds};
-=======
 use std::marker::PhantomData;
 use std::ops::{Index, RangeBounds};
->>>>>>> 5b238fbb
 use std::sync::Arc;
 
 use futures::{pin_mut, Stream, StreamExt};
@@ -209,7 +202,6 @@
         pk_prefix: &Row,
         epoch: u64,
     ) -> StorageResult<impl RowStream<'_>> {
-<<<<<<< HEAD
         let pk_serializer = self
                 .cell_based_table
                 .pk_serializer
@@ -217,8 +209,6 @@
                 .expect("pk_serializer is None");
             let order_types = &pk_serializer.into_order_types()[0..pk_prefix.size()];
             let prefix_serializer = OrderedRowSerializer::new(order_types.into());
-=======
->>>>>>> 5b238fbb
         let encoded_start_key = serialize_pk(pk_prefix, &prefix_serializer);
         let encoded_key_bounds = range_of_prefix(&encoded_start_key);
 
