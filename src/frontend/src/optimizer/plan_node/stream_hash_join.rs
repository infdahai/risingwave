// Copyright 2022 Singularity Data
//
// Licensed under the Apache License, Version 2.0 (the "License");
// you may not use this file except in compliance with the License.
// You may obtain a copy of the License at
//
// http://www.apache.org/licenses/LICENSE-2.0
//
// Unless required by applicable law or agreed to in writing, software
// distributed under the License is distributed on an "AS IS" BASIS,
// WITHOUT WARRANTIES OR CONDITIONS OF ANY KIND, either express or implied.
// See the License for the specific language governing permissions and
// limitations under the License.

use std::fmt;

use itertools::Itertools;
use risingwave_common::session_config::DELTA_JOIN;
use risingwave_pb::plan_common::JoinType;
use risingwave_pb::stream_plan::stream_node::NodeBody;
use risingwave_pb::stream_plan::HashJoinNode;

use super::{LogicalJoin, PlanBase, PlanRef, PlanTreeNodeBinary, StreamDeltaJoin, ToStreamProst};
use crate::expr::Expr;
use crate::optimizer::plan_node::EqJoinPredicate;
use crate::optimizer::property::Distribution;
use crate::utils::ColIndexMapping;

/// [`StreamHashJoin`] implements [`super::LogicalJoin`] with hash table. It builds a hash table
/// from inner (right-side) relation and probes with data from outer (left-side) relation to
/// get output rows.
#[derive(Debug, Clone)]
pub struct StreamHashJoin {
    pub base: PlanBase,
    logical: LogicalJoin,

    /// The join condition must be equivalent to `logical.on`, but separated into equal and
    /// non-equal parts to facilitate execution later
    eq_join_predicate: EqJoinPredicate,

    /// Whether to force use delta join for this join node. If this is true, then indexes will
    /// be create automatically when building the executors on meta service. For testing purpose
    /// only. Will remove after we have fully support shared state and index.
    is_delta: bool,

<<<<<<< HEAD
    dist_key_l: Distribution,
    dist_key_r: Distribution,
=======
    /// Whether can optimize for append-only stream.
    /// It is true if input of both side is append-only
    is_append_only: bool,
>>>>>>> d66b3472
}

impl StreamHashJoin {
    pub fn new(logical: LogicalJoin, eq_join_predicate: EqJoinPredicate) -> Self {
        let ctx = logical.base.ctx.clone();
        // Inner join won't change the append-only behavior of the stream. The rest might.
        let append_only = match logical.join_type() {
            JoinType::Inner => logical.left().append_only() && logical.right().append_only(),
            _ => false,
        };

        let dist = Self::derive_dist(
            logical.left().distribution(),
            logical.right().distribution(),
            &logical
                .l2i_col_mapping()
                .composite(&logical.i2o_col_mapping()),
        );

        let dist_l = logical.left().distribution().clone();
        let dist_r = logical.right().distribution().clone();

        let force_delta = if let Some(config) = ctx.inner().session_ctx.get_config(DELTA_JOIN) {
            config.is_set(false)
        } else {
            false
        };

        // TODO: derive from input
        let base = PlanBase::new_stream(
            ctx,
            logical.schema().clone(),
            logical.base.pk_indices.to_vec(),
            dist,
            append_only,
        );

        Self {
            base,
            logical,
            eq_join_predicate,
            is_delta: force_delta,
<<<<<<< HEAD
            dist_key_l: dist_l,
            dist_key_r: dist_r,
=======
            is_append_only: append_only,
>>>>>>> d66b3472
        }
    }

    /// Get join type
    pub fn join_type(&self) -> JoinType {
        self.logical.join_type()
    }

    /// Get a reference to the batch hash join's eq join predicate.
    pub fn eq_join_predicate(&self) -> &EqJoinPredicate {
        &self.eq_join_predicate
    }

    pub(super) fn derive_dist(
        left: &Distribution,
        right: &Distribution,
        side2o_mapping: &ColIndexMapping,
    ) -> Distribution {
        match (left, right) {
            (Distribution::Single, Distribution::Single) => Distribution::Single,
            (Distribution::HashShard(_), Distribution::HashShard(_)) => {
                side2o_mapping.rewrite_provided_distribution(left)
            }
            (_, _) => panic!(),
        }
    }

    /// Convert this hash join to a delta join plan
    pub fn to_delta_join(&self) -> StreamDeltaJoin {
        StreamDeltaJoin::new(self.logical.clone(), self.eq_join_predicate.clone())
    }
}

impl fmt::Display for StreamHashJoin {
    fn fmt(&self, f: &mut fmt::Formatter) -> fmt::Result {
        let mut builder = if self.is_delta {
            f.debug_struct("StreamDeltaHashJoin")
        } else if self.is_append_only {
            f.debug_struct("StreamAppendOnlyHashJoin")
        } else {
            f.debug_struct("StreamHashJoin")
        };
        builder
            .field("type", &format_args!("{:?}", self.logical.join_type()))
            .field("predicate", &format_args!("{}", self.eq_join_predicate()))
            .finish()
    }
}

impl PlanTreeNodeBinary for StreamHashJoin {
    fn left(&self) -> PlanRef {
        self.logical.left()
    }

    fn right(&self) -> PlanRef {
        self.logical.right()
    }

    fn clone_with_left_right(&self, left: PlanRef, right: PlanRef) -> Self {
        Self::new(
            self.logical.clone_with_left_right(left, right),
            self.eq_join_predicate.clone(),
        )
    }
}

impl_plan_tree_node_for_binary! { StreamHashJoin }

impl ToStreamProst for StreamHashJoin {
    fn to_stream_prost_body(&self) -> NodeBody {
        NodeBody::HashJoin(HashJoinNode {
            join_type: self.logical.join_type() as i32,
            left_key: self
                .eq_join_predicate
                .left_eq_indexes()
                .iter()
                .map(|v| *v as i32)
                .collect(),
            right_key: self
                .eq_join_predicate
                .right_eq_indexes()
                .iter()
                .map(|v| *v as i32)
                .collect(),
            condition: self
                .eq_join_predicate
                .other_cond()
                .as_expr_unless_true()
                .map(|x| x.to_expr_proto()),
            is_delta_join: self.is_delta,
            dist_key_l: self
                .dist_key_l
                .dist_column_indices()
                .iter()
                .map(|idx| *idx as u32)
                .collect_vec(),
            dist_key_r: self
                .dist_key_r
                .dist_column_indices()
                .iter()
                .map(|idx| *idx as u32)
                .collect_vec(),
<<<<<<< HEAD
=======
            is_delta_join: self.is_delta,
            is_append_only: self.is_append_only,
>>>>>>> d66b3472
            ..Default::default()
        })
    }
}<|MERGE_RESOLUTION|>--- conflicted
+++ resolved
@@ -43,14 +43,11 @@
     /// only. Will remove after we have fully support shared state and index.
     is_delta: bool,
 
-<<<<<<< HEAD
     dist_key_l: Distribution,
     dist_key_r: Distribution,
-=======
     /// Whether can optimize for append-only stream.
     /// It is true if input of both side is append-only
     is_append_only: bool,
->>>>>>> d66b3472
 }
 
 impl StreamHashJoin {
@@ -93,12 +90,9 @@
             logical,
             eq_join_predicate,
             is_delta: force_delta,
-<<<<<<< HEAD
             dist_key_l: dist_l,
             dist_key_r: dist_r,
-=======
             is_append_only: append_only,
->>>>>>> d66b3472
         }
     }
 
@@ -188,7 +182,6 @@
                 .other_cond()
                 .as_expr_unless_true()
                 .map(|x| x.to_expr_proto()),
-            is_delta_join: self.is_delta,
             dist_key_l: self
                 .dist_key_l
                 .dist_column_indices()
@@ -201,11 +194,8 @@
                 .iter()
                 .map(|idx| *idx as u32)
                 .collect_vec(),
-<<<<<<< HEAD
-=======
             is_delta_join: self.is_delta,
             is_append_only: self.is_append_only,
->>>>>>> d66b3472
             ..Default::default()
         })
     }
