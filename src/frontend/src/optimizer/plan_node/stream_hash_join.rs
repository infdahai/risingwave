// Copyright 2022 Singularity Data
//
// Licensed under the Apache License, Version 2.0 (the "License");
// you may not use this file except in compliance with the License.
// You may obtain a copy of the License at
//
// http://www.apache.org/licenses/LICENSE-2.0
//
// Unless required by applicable law or agreed to in writing, software
// distributed under the License is distributed on an "AS IS" BASIS,
// WITHOUT WARRANTIES OR CONDITIONS OF ANY KIND, either express or implied.
// See the License for the specific language governing permissions and
// limitations under the License.

use std::fmt;

use itertools::Itertools;
use risingwave_common::catalog::{ColumnDesc, DatabaseId, OrderedColumnDesc, SchemaId, TableId};
use risingwave_common::session_config::DELTA_JOIN;
use risingwave_common::util::sort_util::OrderType;
use risingwave_pb::plan_common::JoinType;
use risingwave_pb::stream_plan::stream_node::NodeBody;
use risingwave_pb::stream_plan::HashJoinNode;

use super::{LogicalJoin, PlanBase, PlanRef, PlanTreeNodeBinary, StreamDeltaJoin, ToStreamProst};
use crate::catalog::column_catalog::ColumnCatalog;
use crate::catalog::table_catalog::TableCatalog;
use crate::expr::Expr;
use crate::optimizer::plan_node::EqJoinPredicate;
use crate::optimizer::property::Distribution;
use crate::utils::ColIndexMapping;

/// [`StreamHashJoin`] implements [`super::LogicalJoin`] with hash table. It builds a hash table
/// from inner (right-side) relation and probes with data from outer (left-side) relation to
/// get output rows.
#[derive(Debug, Clone)]
pub struct StreamHashJoin {
    pub base: PlanBase,
    logical: LogicalJoin,

    /// The join condition must be equivalent to `logical.on`, but separated into equal and
    /// non-equal parts to facilitate execution later
    eq_join_predicate: EqJoinPredicate,

    /// Whether to force use delta join for this join node. If this is true, then indexes will
    /// be create automatically when building the executors on meta service. For testing purpose
    /// only. Will remove after we have fully support shared state and index.
    is_delta: bool,

    /// Whether can optimize for append-only stream.
    /// It is true if input of both side is append-only
    is_append_only: bool,
}

impl StreamHashJoin {
    pub fn new(logical: LogicalJoin, eq_join_predicate: EqJoinPredicate) -> Self {
        let ctx = logical.base.ctx.clone();
        // Inner join won't change the append-only behavior of the stream. The rest might.
        let append_only = match logical.join_type() {
            JoinType::Inner => logical.left().append_only() && logical.right().append_only(),
            _ => false,
        };
        let dist = Self::derive_dist(
            logical.left().distribution(),
            logical.right().distribution(),
            &logical
                .l2i_col_mapping()
                .composite(&logical.i2o_col_mapping()),
        );

        let force_delta = if let Some(config) = ctx.inner().session_ctx.get_config(DELTA_JOIN) {
            config.is_set(false)
        } else {
            false
        };

        // TODO: derive from input
        let base = PlanBase::new_stream(
            ctx,
            logical.schema().clone(),
            logical.base.pk_indices.to_vec(),
            dist,
            append_only,
        );

        Self {
            base,
            logical,
            eq_join_predicate,
            is_delta: force_delta,
            is_append_only: append_only,
        }
    }

    /// Get join type
    pub fn join_type(&self) -> JoinType {
        self.logical.join_type()
    }

    /// Get a reference to the batch hash join's eq join predicate.
    pub fn eq_join_predicate(&self) -> &EqJoinPredicate {
        &self.eq_join_predicate
    }

    pub(super) fn derive_dist(
        left: &Distribution,
        right: &Distribution,
        l2o_mapping: &ColIndexMapping,
    ) -> Distribution {
        match (left, right) {
            (Distribution::Single, Distribution::Single) => Distribution::Single,
            (Distribution::HashShard(_), Distribution::HashShard(_)) => {
                l2o_mapping.rewrite_provided_distribution(left)
            }
            (_, _) => panic!(),
        }
    }

    /// Convert this hash join to a delta join plan
    pub fn to_delta_join(&self) -> StreamDeltaJoin {
        StreamDeltaJoin::new(self.logical.clone(), self.eq_join_predicate.clone())
    }
}

impl fmt::Display for StreamHashJoin {
    fn fmt(&self, f: &mut fmt::Formatter) -> fmt::Result {
        let mut builder = if self.is_delta {
            f.debug_struct("StreamDeltaHashJoin")
        } else if self.is_append_only {
            f.debug_struct("StreamAppendOnlyHashJoin")
        } else {
            f.debug_struct("StreamHashJoin")
        };
        builder
            .field("type", &format_args!("{:?}", self.logical.join_type()))
            .field("predicate", &format_args!("{}", self.eq_join_predicate()))
            .finish()
    }
}

impl PlanTreeNodeBinary for StreamHashJoin {
    fn left(&self) -> PlanRef {
        self.logical.left()
    }

    fn right(&self) -> PlanRef {
        self.logical.right()
    }

    fn clone_with_left_right(&self, left: PlanRef, right: PlanRef) -> Self {
        Self::new(
            self.logical.clone_with_left_right(left, right),
            self.eq_join_predicate.clone(),
        )
    }
}

impl_plan_tree_node_for_binary! { StreamHashJoin }

impl ToStreamProst for StreamHashJoin {
    fn to_stream_prost_body(&self) -> NodeBody {
        NodeBody::HashJoin(HashJoinNode {
            join_type: self.logical.join_type() as i32,
            left_key: self
                .eq_join_predicate
                .left_eq_indexes()
                .iter()
                .map(|v| *v as i32)
                .collect(),
            right_key: self
                .eq_join_predicate
                .right_eq_indexes()
                .iter()
                .map(|v| *v as i32)
                .collect(),
            condition: self
                .eq_join_predicate
                .other_cond()
                .as_expr_unless_true()
                .map(|x| x.to_expr_proto()),
            distribution_keys: self
                .base
                .dist
                .dist_column_indices()
                .iter()
                .map(|idx| *idx as u32)
                .collect_vec(),
            is_delta_join: self.is_delta,
<<<<<<< HEAD
            left_table: Some(infer_internal_table_catalog(self.left()).to_prost(
                SchemaId::placeholder() as u32,
                DatabaseId::placeholder() as u32,
            )),
            right_table: Some(infer_internal_table_catalog(self.right()).to_prost(
                SchemaId::placeholder() as u32,
                DatabaseId::placeholder() as u32,
            )),
=======
            is_append_only: self.is_append_only,
            ..Default::default()
>>>>>>> 7bbd84ba
        })
    }
}

fn infer_internal_table_catalog(input: PlanRef) -> TableCatalog {
    let base = input.plan_base();
    let schema = &base.schema;
    let pk_indices = &base.pk_indices;
    let columns = schema
        .fields()
        .iter()
        .map(|field| ColumnCatalog {
            column_desc: ColumnDesc::from_field_without_column_id(field),
            is_hidden: false,
        })
        .collect_vec();
    let mut order_desc = vec![];
    for &idx in pk_indices {
        order_desc.push(OrderedColumnDesc {
            column_desc: columns[idx].column_desc.clone(),
            order: OrderType::Ascending,
        });
    }
    TableCatalog {
        id: TableId::placeholder(),
        associated_source_id: None,
        name: String::new(),
        columns,
        order_desc,
        pks: pk_indices.clone(),
        distribution_keys: base.dist.dist_column_indices().to_vec(),
        is_index_on: None,
        appendonly: input.append_only(),
    }
}<|MERGE_RESOLUTION|>--- conflicted
+++ resolved
@@ -186,7 +186,6 @@
                 .map(|idx| *idx as u32)
                 .collect_vec(),
             is_delta_join: self.is_delta,
-<<<<<<< HEAD
             left_table: Some(infer_internal_table_catalog(self.left()).to_prost(
                 SchemaId::placeholder() as u32,
                 DatabaseId::placeholder() as u32,
@@ -195,10 +194,8 @@
                 SchemaId::placeholder() as u32,
                 DatabaseId::placeholder() as u32,
             )),
-=======
             is_append_only: self.is_append_only,
             ..Default::default()
->>>>>>> 7bbd84ba
         })
     }
 }
