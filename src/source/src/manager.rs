--- conflicted
+++ resolved
@@ -38,18 +38,13 @@
 
 /// The local source manager on the compute node.
 pub trait SourceManager: Debug + Sync + Send {
-<<<<<<< HEAD
-    async fn create_source(&self, table_id: &TableId, info: StreamSourceInfo) -> Result<()>;
+    fn create_source(&self, table_id: &TableId, info: StreamSourceInfo) -> Result<()>;
     fn create_table_source(
         &self,
         table_id: &TableId,
         columns: Vec<ColumnDesc>,
         frontend_v2: bool, // TODO: remove this when Java frontend deprecated.
     ) -> Result<()>;
-=======
-    fn create_source(&self, table_id: &TableId, info: StreamSourceInfo) -> Result<()>;
-    fn create_table_source(&self, table_id: &TableId, columns: Vec<ColumnDesc>) -> Result<()>;
->>>>>>> 38c8d5c2
 
     fn get_source(&self, source_id: &TableId) -> Result<SourceDesc>;
     fn drop_source(&self, source_id: &TableId) -> Result<()>;
